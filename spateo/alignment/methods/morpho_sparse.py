--- conflicted
+++ resolved
@@ -184,11 +184,7 @@
         new_samples,
         exp_matrices,
         spatial_coords,
-<<<<<<< HEAD
-        normalize_scale,
-=======
         normalize_scale_list,
->>>>>>> edccbdd6
         normalize_mean_list,
     ) = align_preprocess(
         samples=[sampleA, sampleB],
